//! Constructs for working with blocks.

use std::{future::Future, ops::Try, path::Path, pin::Pin, sync::Arc};

use anyhow::Context;
use bytes::Bytes;
use chunk::Column;
use derive_more::Constructor;
use flecs_ecs::{
    core::{Entity, World, WorldGet},
    macros::Component,
};
use geometry::ray::Ray;
use glam::{I16Vec2, IVec2, IVec3, Vec3};
use indexmap::IndexMap;
use loader::{ChunkLoaderHandle, launch_loader};
use rayon::iter::ParallelIterator;
use roaring::RoaringBitmap;
use rustc_hash::FxBuildHasher;
use shared::WorldShared;
use tracing::error;
use valence_generated::block::BlockState;
use valence_server::layer::chunk::Chunk;

use crate::{
    CHUNK_HEIGHT_SPAN,
    runtime::AsyncRuntime,
    simulation::{
        blocks::loader::{launch_empty_loader, parse::section::Section},
        util::generate_biome_registry,
    },
};

pub mod chunk;

mod loader;
mod manager;

pub mod frame;
mod region;
mod shared;

pub enum GetChunk<'a> {
    Loaded(&'a Column),
    Loading,
}

#[derive(Constructor, Debug)]
pub struct EntityAndSequence {
    pub entity: Entity,
    pub sequence: i32,
}

#[derive(Debug)]
pub enum TrySetBlockDeltaError {
    OutOfBounds,
    ChunkNotLoaded,
}

#[derive(Debug, Copy, Clone)]
pub struct RayCollision {
    pub distance: f32,
    pub location: IVec3,
    pub normal: Vec3,
    pub block: BlockState,
}

/// Accessor of blocks.
#[derive(Component)]
pub struct Blocks {
    /// Map to a Chunk by Entity ID
    chunk_cache: IndexMap<I16Vec2, Column, FxBuildHasher>,
    should_update: RoaringBitmap,

    loader_handle: ChunkLoaderHandle,

    tx_loaded_chunks: tokio::sync::mpsc::UnboundedSender<Column>,
    rx_loaded_chunks: tokio::sync::mpsc::UnboundedReceiver<Column>,
    pub to_confirm: Vec<EntityAndSequence>,
}

impl From<ChunkLoaderHandle> for Blocks {
    fn from(loader_handle: ChunkLoaderHandle) -> Self {
        let (tx_loaded_chunks, rx_loaded_chunks) = tokio::sync::mpsc::unbounded_channel();
        Self {
            chunk_cache: IndexMap::default(),
            should_update: RoaringBitmap::default(),
            loader_handle,
            tx_loaded_chunks,
            rx_loaded_chunks,
            to_confirm: vec![],
        }
    }
}

impl Blocks {
    pub fn new(world: &World, path: &Path) -> anyhow::Result<Self> {
        world.get::<&AsyncRuntime>(|runtime| {
            let biome_registry =
                generate_biome_registry().context("failed to generate biome registry")?;

            let shared = WorldShared::new(&biome_registry, runtime, path)?;
            let shared = Arc::new(shared);

            let loader_handle = launch_loader(shared, runtime);

            let result = Self::from(loader_handle);

            Ok(result)
        })
    }

    #[must_use]
    pub fn empty(world: &World) -> Self {
        world.get::<&AsyncRuntime>(|runtime| {
            let loader_handle = launch_empty_loader(runtime);
            Self::from(loader_handle)
        })
    }

    #[must_use]
    pub fn first_collision(&self, ray: Ray) -> Option<RayCollision> {
        // Get ray properties
        let direction = ray.direction().normalize();
        let max_distance = ray.direction().length();
        let step_size = 0.1; // Small increment to check along ray

        // Walk along ray
        let mut current_distance = 0.0;
        while current_distance <= max_distance {
            let current_pos = ray.origin() + direction * current_distance;
            let block_pos = current_pos.floor().as_ivec3();

            if let Some(block) = self.get_block(block_pos) {
                let origin = Vec3::new(block_pos.x as f32, block_pos.y as f32, block_pos.z as f32);

                let collision = block
                    .collision_shapes()
                    .map(|shape| {
                        geometry::aabb::Aabb::new(shape.min().as_vec3(), shape.max().as_vec3())
                    })
                    .map(|shape| shape + origin)
                    .filter_map(|shape| shape.intersect_ray(&ray))
                    .min();

                if let Some(dist) = collision {
                    let hit_point = ray.origin() + direction * dist.into_inner();

<<<<<<< HEAD
                    let epsilon = 1e-5;
                    let offset = hit_point - origin;

                    let normal = if (offset.x - 0.0).abs() < epsilon {
                        Vec3::new(-1.0, 0.0, 0.0)
                    } else if (offset.x - 1.0).abs() < epsilon {
                        Vec3::new(1.0, 0.0, 0.0)
                    } else if (offset.y - 0.0).abs() < epsilon {
                        Vec3::new(0.0, -1.0, 0.0)
                    } else if (offset.y - 1.0).abs() < epsilon {
                        Vec3::new(0.0, 1.0, 0.0)
                    } else if (offset.z - 0.0).abs() < epsilon {
                        Vec3::new(0.0, 0.0, -1.0)
                    } else if (offset.z - 1.0).abs() < epsilon {
                        Vec3::new(0.0, 0.0, 1.0)
                    } else {
                        Vec3::ZERO // Default normal if none of the faces match
                    };

                    return Some(RayCollision {
                        distance: dist.into_inner(),
                        location: block_pos,
                        normal,
=======
                    return Some(RayCollision {
                        distance: dist.into_inner(),
                        location: block_pos,
                        normal: hit_point,
>>>>>>> 7142da67
                        block,
                    });
                }
            }

            current_distance += step_size;
        }

        None
    }

    #[must_use]
    pub fn par_scan_for(&self, block: BlockState) -> impl ParallelIterator<Item = IVec3> + '_ {
        use rayon::prelude::*;

        self.chunk_cache.par_values().flat_map_iter(move |column| {
            column.sections().flat_map(move |(start_coord, section)| {
                section
                    .block_states
                    .instances_of(block)
                    .map(move |idx| Section::idx_to_xyz(idx) + start_coord)
            })
        })
    }

    pub fn for_each_to_update_mut(&mut self, mut f: impl FnMut(&mut Column)) {
        let should_update = &mut self.should_update;
        let chunk_cache = &mut self.chunk_cache;

        for idx in should_update.iter() {
            let idx = idx as usize;
            let (_, v) = chunk_cache.get_index_mut(idx).unwrap();
            f(v);
        }
    }

    pub fn for_each_to_update(&self, mut f: impl FnMut(&Column)) {
        let should_update = &self.should_update;
        let chunk_cache = &self.chunk_cache;

        for idx in should_update {
            let idx = idx as usize;
            let (_, v) = chunk_cache.get_index(idx).unwrap();
            f(v);
        }
    }

    pub fn clear_should_update(&mut self) {
        self.should_update.clear();
    }

    pub fn cache_mut(&mut self) -> &mut IndexMap<I16Vec2, Column, FxBuildHasher> {
        &mut self.chunk_cache
    }

    pub fn block_and_load(&mut self, column_location: I16Vec2, tasks: &AsyncRuntime) {
        tasks.block_on(async { self.get_and_wait(column_location).await });

        self.load_pending();
    }

    #[must_use]
    pub fn get_and_wait(&self, position: I16Vec2) -> Pin<Box<dyn Future<Output = Bytes> + Send>> {
        if let Some(cached) = self.get_cached(position) {
            return Box::pin(core::future::ready(cached));
        }

        // get_and_wait is called infrequently, ideally this would be a oneshot channel
        let (tx, mut rx) = tokio::sync::mpsc::unbounded_channel();

        // todo: potential race condition where this is called twice
        self.loader_handle.send(position, tx);

        let blocks_tx = self.tx_loaded_chunks.clone();

        let result = async move {
            let Some(result) = rx.recv().await else {
                error!("failed to get chunk from cache");
                return Bytes::new();
            };

            let bytes = result.base_packet_bytes.clone();

            // forward to the main channel
            blocks_tx.send(result).unwrap();

            bytes
        };

        Box::pin(result)
    }

    pub fn load_pending(&mut self) {
        while let Ok(chunk) = self.rx_loaded_chunks.try_recv() {
            let position = chunk.position;
            let position = position.as_i16vec2();

            self.chunk_cache.insert(position, chunk);
        }
    }

    /// Returns the unloaded chunk if it is loaded, otherwise `None`.
    // todo: return type: what do you think about the type right here?
    // This seems really complicated.
    // I wonder if we can just implement something, where we can return an `impl Deref`
    // and see if this would make more sense or not.
    #[must_use]
    pub fn get_loaded_chunk(&self, chunk_position: I16Vec2) -> Option<&Column> {
        self.chunk_cache.get(&chunk_position)
    }

    pub fn get_loaded_chunk_mut(&mut self, chunk_position: I16Vec2) -> Option<&mut Column> {
        self.chunk_cache.get_mut(&chunk_position)
    }

    /// Returns all loaded blocks within the range from `start` to `end` (inclusive).
    #[expect(clippy::excessive_nesting)]
    pub fn get_blocks<F, R>(&self, start: IVec3, end: IVec3, mut f: F) -> R
    where
        F: FnMut(IVec3, BlockState) -> R,
        R: Try<Output = ()>,
    {
        const START_Y: i32 = -64;

        let start_xz = IVec2::new(start.x, start.z);
        let end_xz = IVec2::new(end.x, end.z);

        let start_chunk_pos: IVec2 = start_xz >> 4;
        let end_chunk_pos: IVec2 = end_xz >> 4;

        let start_chunk_pos = start_chunk_pos.as_i16vec2();
        let end_chunk_pos = end_chunk_pos.as_i16vec2();

        #[expect(clippy::cast_sign_loss)]
        let y_start = (start.y - START_Y).max(0) as u32;

        #[expect(clippy::cast_sign_loss)]
        let y_end = (end.y - START_Y).max(0) as u32;

        for cx in start_chunk_pos.x..=end_chunk_pos.x {
            for cz in start_chunk_pos.y..=end_chunk_pos.y {
                let chunk_start = IVec2::new(i32::from(cx), i32::from(cz)) << 4;
                let chunk_end = chunk_start + IVec2::splat(15);

                let start = start_xz.clamp(chunk_start, chunk_end);
                let end = end_xz.clamp(chunk_start, chunk_end);

                debug_assert!(start.x >= start_xz.x);
                debug_assert!(start.y >= start_xz.y);
                debug_assert!(end.x <= end_xz.x);
                debug_assert!(end.y <= end_xz.y);

                let start = start & 0b1111;
                let end = end & 0b1111;

                debug_assert!(start.x >= 0, "start = {start}");
                debug_assert!(start.y >= 0, "start = {start}");
                debug_assert!(start.x <= 15, "start = {start}");
                debug_assert!(start.y <= 15, "start = {start}");

                debug_assert!(end.x >= 0);
                debug_assert!(end.y >= 0);
                debug_assert!(end.x <= 15);
                debug_assert!(end.y <= 15);

                debug_assert!(start.x <= end.x);
                debug_assert!(start.y <= end.y);

                let start = start.as_uvec2();
                let end = end.as_uvec2();

                let chunk_pos = I16Vec2::new(cx, cz);

                let Some(chunk) = self.get_loaded_chunk(chunk_pos) else {
                    continue;
                };

                let chunk = &chunk.data;
                for x in start.x..=end.x {
                    for z in start.y..=end.y {
                        for y in y_start..=y_end {
                            debug_assert!(x <= 15);
                            debug_assert!(z <= 15);

                            if y >= CHUNK_HEIGHT_SPAN {
                                continue;
                            }

                            let block = chunk.block_state(x, y, z);

                            let y = i32::try_from(y).unwrap() + START_Y;
                            let pos = IVec3::new(
                                i32::try_from(x).unwrap() + chunk_start.x,
                                y,
                                i32::try_from(z).unwrap() + chunk_start.y,
                            );

                            f(pos, block)?;
                        }
                    }
                }
            }
        }

        R::from_output(())
    }

    /// Get a block
    #[must_use]
    pub fn get_block(&self, position: IVec3) -> Option<BlockState> {
        const START_Y: i32 = -64;

        if position.y < START_Y {
            // This block is in the void.
            return Some(BlockState::VOID_AIR);
        }

        let chunk_pos: IVec2 = IVec2::new(position.x, position.z) >> 4;
        let chunk_start_block: IVec2 = chunk_pos << 4;

        let chunk_pos = chunk_pos.as_i16vec2();
        let chunk = self.get_loaded_chunk(chunk_pos)?;

        let chunk = &chunk.data;
        // todo: is this right for negative numbers?
        // I have no idea... let's test
        // non-absolute difference should work as well, but we want a u32
        let x = u32::try_from(position.x - chunk_start_block[0]).unwrap();
        let y = u32::try_from(position.y - START_Y).unwrap();
        let z = u32::try_from(position.z - chunk_start_block[1]).unwrap();

        Some(chunk.block_state(x, y, z))
    }

    /// Returns the old block state
    pub fn set_block(
        &mut self,
        position: IVec3,
        state: BlockState,
    ) -> Result<BlockState, TrySetBlockDeltaError> {
        const START_Y: i32 = -64;

        if position.y < START_Y {
            // This block is in the void.
            // todo: do we want this to be error?
            return Err(TrySetBlockDeltaError::OutOfBounds);
        }

        let chunk_pos: IVec2 = IVec2::new(position.x, position.z) >> 4;
        let chunk_start_block: IVec2 = chunk_pos << 4;

        let chunk_pos = chunk_pos.as_i16vec2();

        let Some((chunk_idx, _, chunk)) = self.chunk_cache.get_full_mut(&chunk_pos) else {
            return Err(TrySetBlockDeltaError::ChunkNotLoaded);
        };

        let x = u32::try_from(position.x - chunk_start_block[0]).unwrap();
        let y = u32::try_from(position.y - START_Y).unwrap();
        let z = u32::try_from(position.z - chunk_start_block[1]).unwrap();

        let old_state = chunk.data.set_delta(x, y, z, state);

        if old_state != state {
            self.should_update.insert(u32::try_from(chunk_idx).unwrap());
        }

        Ok(old_state)
    }

    // todo: allow modifying the chunk. we will need to implement resending
    // So,
    // for instance, if a player modifies a chunk, we're going to need to rebroadcast it to all the players in that region.
    // However, I'm going to wait until my broadcasting code using the new proxy is done before I do this.
    // If you want to implement this, I also recommend waiting until that's done.
    // That should be done in a couple of days, probably.

    #[must_use]
    pub fn get_cached(&self, position: I16Vec2) -> Option<Bytes> {
        if let Some(result) = self.chunk_cache.get(&position) {
            return Some(result.bytes());
        }

        None
    }

    /// get the cached chunk for the given position or load it if it is not cached.
    #[must_use]
    pub fn get_cached_or_load(&self, position: I16Vec2) -> GetChunk<'_> {
        if let Some(result) = self.chunk_cache.get(&position) {
            return GetChunk::Loaded(result);
        };

        self.loader_handle
            .send(position, self.tx_loaded_chunks.clone());

        GetChunk::Loading
    }
}<|MERGE_RESOLUTION|>--- conflicted
+++ resolved
@@ -146,36 +146,10 @@
                 if let Some(dist) = collision {
                     let hit_point = ray.origin() + direction * dist.into_inner();
 
-<<<<<<< HEAD
-                    let epsilon = 1e-5;
-                    let offset = hit_point - origin;
-
-                    let normal = if (offset.x - 0.0).abs() < epsilon {
-                        Vec3::new(-1.0, 0.0, 0.0)
-                    } else if (offset.x - 1.0).abs() < epsilon {
-                        Vec3::new(1.0, 0.0, 0.0)
-                    } else if (offset.y - 0.0).abs() < epsilon {
-                        Vec3::new(0.0, -1.0, 0.0)
-                    } else if (offset.y - 1.0).abs() < epsilon {
-                        Vec3::new(0.0, 1.0, 0.0)
-                    } else if (offset.z - 0.0).abs() < epsilon {
-                        Vec3::new(0.0, 0.0, -1.0)
-                    } else if (offset.z - 1.0).abs() < epsilon {
-                        Vec3::new(0.0, 0.0, 1.0)
-                    } else {
-                        Vec3::ZERO // Default normal if none of the faces match
-                    };
-
-                    return Some(RayCollision {
-                        distance: dist.into_inner(),
-                        location: block_pos,
-                        normal,
-=======
                     return Some(RayCollision {
                         distance: dist.into_inner(),
                         location: block_pos,
                         normal: hit_point,
->>>>>>> 7142da67
                         block,
                     });
                 }
