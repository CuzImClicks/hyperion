--- conflicted
+++ resolved
@@ -36,19 +36,10 @@
 use crate::{
     net::{Compose, ConnectionId, decoder::BorrowedPacketFrame},
     simulation::{
-<<<<<<< HEAD
-        Pitch, Yaw, aabb, event,
-        event::PluginMessage,
-        metadata::{entity::Pose, living_entity::HandStates},
-    },
-    storage::{
-        ClickSlotEvent, CommandCompletionRequest, Events, GlobalEventHandlers, InteractEvent,
-=======
         Pitch, Yaw, aabb,
         event::{self, PluginMessage},
-        metadata::entity::Pose,
+        metadata::{entity::Pose, living_entity::HandStates},
         packet::HandlerRegistry,
->>>>>>> d0838c50
     },
     storage::{CommandCompletionRequest, Events, InteractEvent},
 };
