//! <https://wiki.vg/index.php?title=Protocol&oldid=18375>

use std::borrow::Cow;

use anyhow::bail;
use flecs_ecs::core::{Entity, EntityView, EntityViewGet, World};
use geometry::aabb::Aabb;
use glam::{IVec3, Vec3};
use hyperion_utils::EntityExt;
use tracing::{info, instrument, trace, warn};
use valence_generated::{
    block::{BlockKind, BlockState, PropName},
    item::ItemKind,
};
use valence_protocol::{
    Decode, Hand, Packet, VarInt,
    packets::play::{
        self, client_command_c2s::ClientCommand, player_action_c2s::PlayerAction,
        player_interact_entity_c2s::EntityInteraction,
        player_position_look_s2c::PlayerPositionLookFlags,
    },
};
use valence_text::IntoText;

use super::{
    ConfirmBlockSequences, EntitySize, Position,
    animation::{self, ActiveAnimation},
    block_bounds,
    blocks::Blocks,
    bow::BowCharging,
    event::ClientStatusEvent,
    inventory::{close_handled_screen, handle_click_slot, handle_update_selected_slot},
};
use crate::{
    net::{Compose, ConnectionId, decoder::BorrowedPacketFrame},
<<<<<<< HEAD
    simulation::{Pitch, Yaw, aabb, event, event::PluginMessage, metadata::entity::Pose},
    storage::{CommandCompletionRequest, Events, GlobalEventHandlers, InteractEvent},
=======
    simulation::{
        Pitch, Yaw, aabb,
        event::{self, PluginMessage},
        metadata::entity::Pose,
    },
    storage::{
        ClickSlotEvent, CommandCompletionRequest, Events, GlobalEventHandlers, InteractEvent,
    },
>>>>>>> f4bcf937
};

fn full(query: &mut PacketSwitchQuery<'_>, mut data: &[u8]) -> anyhow::Result<()> {
    let pkt = play::FullC2s::decode(&mut data)?;

    let play::FullC2s {
        position,
        yaw,
        pitch,
        ..
    } = pkt;

    // check to see if the player is moving too fast
    // if they are, ignore the packet

    let position = position.as_vec3();
    change_position_or_correct_client(query, position);

    query.yaw.yaw = yaw;
    query.pitch.pitch = pitch;

    Ok(())
}

// #[instrument(skip_all)]
fn change_position_or_correct_client(query: &mut PacketSwitchQuery<'_>, proposed: Vec3) {
    let pose = &mut *query.position;

    if let Err(e) = try_change_position(proposed, pose, *query.size, query.blocks) {
        // Send error message to player
        let msg = format!("§c{e}");
        let pkt = play::GameMessageS2c {
            chat: msg.into_cow_text(),
            overlay: false,
        };

        if let Err(e) = query.compose.unicast(&pkt, query.io_ref, query.system) {
            warn!("Failed to send error message to player: {e}");
        }

        // Correct client position
        let pkt = play::PlayerPositionLookS2c {
            position: pose.position.as_dvec3(),
            yaw: query.yaw.yaw,
            pitch: query.pitch.pitch,
            flags: PlayerPositionLookFlags::default(),
            teleport_id: VarInt(fastrand::i32(..)),
        };

        if let Err(e) = query.compose.unicast(&pkt, query.io_ref, query.system) {
            warn!("Failed to correct client position: {e}");
        }
    }
}

/// Returns true if the position was changed, false if it was not.
/// The vanilla server has a max speed of 100 blocks per tick.
/// However, we are much more conservative.
const MAX_BLOCKS_PER_TICK: f32 = 30.0;

/// Returns true if the position was changed, false if it was not.
///
/// Movement validity rules:
/// ```text
///   From  |   To    | Allowed
/// --------|---------|--------
/// in  🧱  | in  🧱  |   ✅
/// in  🧱  | out 🌫️  |   ✅
/// out 🌫️  | in  🧱  |   ❌
/// out 🌫️  | out 🌫️  |   ✅
/// ```
/// Only denies movement if starting outside a block and moving into a block.
/// This prevents players from glitching into blocks while allowing them to move out.
fn try_change_position(
    proposed: Vec3,
    position: &mut Position,
    size: EntitySize,
    blocks: &Blocks,
) -> anyhow::Result<()> {
    is_within_speed_limits(**position, proposed)?;

    // Only check collision if we're starting outside a block
    if !has_block_collision(position, size, blocks) && has_block_collision(&proposed, size, blocks)
    {
        return Err(anyhow::anyhow!("Cannot move into solid blocks"));
    }

    **position = proposed;
    Ok(())
}

#[must_use]
#[allow(clippy::cast_possible_truncation)]
pub fn is_grounded(position: &Vec3, blocks: &Blocks) -> bool {
    // Calculate the block position by flooring the x and z coordinates
    let block_x = position.x as i32;
    let block_y = (position.y.ceil() - 1.0) as i32; // Check the block directly below
    let block_z = position.z as i32;

    // Check if the block at the calculated position is not air
    !blocks
        .get_block(IVec3::new(block_x, block_y, block_z))
        .unwrap()
        .is_air()
}
fn is_within_speed_limits(current: Vec3, proposed: Vec3) -> anyhow::Result<()> {
    let delta = proposed - current;
    if delta.length_squared() > MAX_BLOCKS_PER_TICK.powi(2) {
        return Err(anyhow::anyhow!(
            "Moving too fast! Maximum speed is {MAX_BLOCKS_PER_TICK} blocks per tick"
        ));
    }
    Ok(())
}

fn has_block_collision(position: &Vec3, size: EntitySize, blocks: &Blocks) -> bool {
    use std::ops::ControlFlow;

    let (min, max) = block_bounds(*position, size);
    let shrunk = aabb(*position, size).shrink(0.01);

    let res = blocks.get_blocks(min, max, |pos, block| {
        let pos = Vec3::new(pos.x as f32, pos.y as f32, pos.z as f32);

        for aabb in block.collision_shapes() {
            let aabb = Aabb::new(aabb.min().as_vec3(), aabb.max().as_vec3());
            let aabb = aabb.move_by(pos);

            if shrunk.collides(&aabb) {
                return ControlFlow::Break(false);
            }
        }

        ControlFlow::Continue(())
    });

    res.is_break()
}

fn look_and_on_ground(mut data: &[u8], query: &mut PacketSwitchQuery<'_>) -> anyhow::Result<()> {
    let pkt = play::LookAndOnGroundC2s::decode(&mut data)?;

    let play::LookAndOnGroundC2s { yaw, pitch, .. } = pkt;

    **query.yaw = yaw;
    **query.pitch = pitch;

    Ok(())
}

fn position_and_on_ground(
    query: &mut PacketSwitchQuery<'_>,
    mut data: &[u8],
) -> anyhow::Result<()> {
    let pkt = play::PositionAndOnGroundC2s::decode(&mut data)?;

    let play::PositionAndOnGroundC2s { position, .. } = pkt;

    change_position_or_correct_client(query, position.as_vec3());

    Ok(())
}

fn chat_command(mut data: &'static [u8], query: &PacketSwitchQuery<'_>) -> anyhow::Result<()> {
    let pkt = play::CommandExecutionC2s::decode(&mut data)?;

    let command = pkt.command.0;

    query.events.push(
        event::Command {
            raw: command,
            by: query.id,
        },
        query.world,
    );

    Ok(())
}

fn hand_swing(mut data: &[u8], query: &mut PacketSwitchQuery<'_>) -> anyhow::Result<()> {
    let packet = play::HandSwingC2s::decode(&mut data)?;

    match packet.hand {
        Hand::Main => {
            query.animation.push(animation::Kind::SwingMainArm);
        }
        Hand::Off => {
            query.animation.push(animation::Kind::SwingOffHand);
        }
    }

    Ok(())
}

#[instrument(skip_all)]
fn player_interact_entity(mut data: &[u8], query: &PacketSwitchQuery<'_>) -> anyhow::Result<()> {
    let packet = play::PlayerInteractEntityC2s::decode(&mut data)?;

    // attack
    if packet.interact != EntityInteraction::Attack {
        return Ok(());
    }

    let target = packet.entity_id.0;
    let target = Entity::from_minecraft_id(target);

    query.events.push(
        event::AttackEntity {
            origin: query.id,
            target,
            damage: 1.0,
        },
        query.world,
    );

    Ok(())
}

pub struct PacketSwitchQuery<'a> {
    pub id: Entity,
    pub handlers: &'a GlobalEventHandlers,
    pub view: EntityView<'a>,
    pub compose: &'a Compose,
    pub io_ref: ConnectionId,
    pub position: &'a mut Position,
    pub yaw: &'a mut Yaw,
    pub pitch: &'a mut Pitch,
    pub size: &'a mut EntitySize,
    pub events: &'a Events,
    pub world: &'a World,
    pub blocks: &'a Blocks,
    pub pose: &'a mut Pose,
    pub confirm_block_sequences: &'a mut ConfirmBlockSequences,
    pub system: EntityView<'a>,
    pub inventory: &'a mut hyperion_inventory::PlayerInventory,
    pub animation: &'a mut ActiveAnimation,
    pub crafting_registry: &'a hyperion_crafting::CraftingRegistry,
}

// i.e., shooting a bow, digging a block, etc
fn player_action(mut data: &[u8], query: &PacketSwitchQuery<'_>) -> anyhow::Result<()> {
    let packet = play::PlayerActionC2s::decode(&mut data)?;

    let sequence = packet.sequence.0;
    let position = IVec3::new(packet.position.x, packet.position.y, packet.position.z);

    match packet.action {
        PlayerAction::StartDestroyBlock => {
            let event = event::StartDestroyBlock {
                position,
                from: query.id,
                sequence,
            };
            query.events.push(event, query.world);
        }
        PlayerAction::StopDestroyBlock => {
            let event = event::DestroyBlock {
                position,
                from: query.id,
                sequence,
            };

            query.events.push(event, query.world);
        }
        PlayerAction::ReleaseUseItem => {
            let event = event::ReleaseUseItem {
                from: query.id,
                item: query.inventory.get_cursor().stack.item,
            };

            query.events.push(event, query.world);
        }
        action => bail!("unimplemented {action:?}"),
    }

    // todo: implement

    Ok(())
}

// for sneaking/crouching/etc
fn client_command(mut data: &[u8], query: &mut PacketSwitchQuery<'_>) -> anyhow::Result<()> {
    let packet = play::ClientCommandC2s::decode(&mut data)?;

    match packet.action {
        ClientCommand::StartSneaking => {
            *query.pose = Pose::Sneaking;
            query.size.height = 1.5;
        }
        ClientCommand::StopSneaking | ClientCommand::LeaveBed => {
            *query.pose = Pose::Standing;
            query.size.height = 1.8;
        }
        ClientCommand::StartSprinting
        | ClientCommand::StopSprinting
        | ClientCommand::StartJumpWithHorse
        | ClientCommand::StopJumpWithHorse
        | ClientCommand::OpenHorseInventory
        | ClientCommand::StartFlyingWithElytra => {}
    }

    Ok(())
}

/// Handles player interaction with items in hand
///
/// Common uses:
/// - Starting to wind up a bow for shooting arrows
/// - Using consumable items like food or potions
/// - Throwing items like snowballs or ender pearls
/// - Using tools/items with special right-click actions (e.g. fishing rods, shields)
/// - Activating items with duration effects (e.g. chorus fruit teleport)
pub fn player_interact_item(
    mut data: &'static [u8],
    query: &mut PacketSwitchQuery<'_>,
) -> anyhow::Result<()> {
    let play::PlayerInteractItemC2s { hand, sequence } =
        play::PlayerInteractItemC2s::decode(&mut data)?;

    let event = InteractEvent {
        hand,
        sequence: sequence.0,
    };

    let cursor = &query.inventory.get_cursor().stack;

    if !cursor.is_empty() {
        if cursor.item == ItemKind::WrittenBook {
            let packet = play::OpenWrittenBookS2c { hand };
            query.compose.unicast(&packet, query.io_ref, query.system)?;
        } else if cursor.item == ItemKind::Bow {
            // Start charging bow
            let entity = query.world.entity_from_id(query.id);
            entity.get::<Option<&BowCharging>>(|charging| {
                if charging.is_some() {
                    return;
                }
                entity.set(BowCharging::now());
            });
        }
    }

    query.handlers.interact.trigger_all(query, &event);

    Ok(())
}

pub fn player_interact_block(
    mut data: &[u8],
    query: &mut PacketSwitchQuery<'_>,
) -> anyhow::Result<()> {
    let packet = play::PlayerInteractBlockC2s::decode(&mut data)?;

    // PlayerInteractBlockC2s contains:
    // - hand: Hand (enum: MainHand or OffHand)
    // - position: BlockPos (x, y, z coordinates of the block)
    // - face: Direction (enum: Down, Up, North, South, West, East)
    // - cursor_position: Vec3 (x, y, z coordinates of cursor on the block face)
    // - inside_block: bool (whether the player's head is inside a block)
    // - sequence: VarInt (sequence number for this interaction)

    query.confirm_block_sequences.push(packet.sequence.0);

    let interacted_block_pos = packet.position;
    let interacted_block_pos_vec = IVec3::new(
        interacted_block_pos.x,
        interacted_block_pos.y,
        interacted_block_pos.z,
    );

    let Some(interacted_block) = query.blocks.get_block(interacted_block_pos_vec) else {
        return Ok(());
    };

    if interacted_block.get(PropName::Open).is_some() {
        // Toggle the open state of a door
        // todo: place block instead of toggling door if the player is crouching and holding a
        // block

        query.events.push(
            event::ToggleDoor {
                position: interacted_block_pos_vec,
                from: query.id,
                sequence: packet.sequence.0,
            },
            query.world,
        );
    } else {
        // Attempt to place a block

        let held = &query.inventory.get_cursor().stack;

        if held.is_empty() {
            return Ok(());
        }

        let kind = held.item;

        let Some(block_kind) = BlockKind::from_item_kind(kind) else {
            warn!("invalid item kind to place: {kind:?}");
            return Ok(());
        };

        let block_state = BlockState::from_kind(block_kind);

        let position = interacted_block_pos.get_in_direction(packet.face);
        let position = IVec3::new(position.x, position.y, position.z);

        let position_dvec3 = position.as_vec3();

        // todo(hack): technically players can do some crazy position stuff to abuse this probably
        let player_aabb = aabb(**query.position, *query.size);

        let collides_player = block_state
            .collision_shapes()
            .map(|aabb| {
                Aabb::new(aabb.min().as_vec3(), aabb.max().as_vec3()).move_by(position_dvec3)
            })
            .any(|block_aabb| Aabb::overlap(&block_aabb, &player_aabb).is_some());

        if collides_player {
            return Ok(());
        }

        query.events.push(
            event::PlaceBlock {
                position,
                from: query.id,
                sequence: packet.sequence.0,
                block: block_state,
            },
            query.world,
        );
    }

    Ok(())
}

pub fn update_selected_slot(
    mut data: &[u8],
    query: &mut PacketSwitchQuery<'_>,
) -> anyhow::Result<()> {
    // "Set Selected Slot" packet (ID 0x0B)
    let packet = play::UpdateSelectedSlotC2s::decode(&mut data)?;

    handle_update_selected_slot(packet, query);

    Ok(())
}

pub fn creative_inventory_action(
    mut data: &[u8],
    query: &mut PacketSwitchQuery<'_>,
) -> anyhow::Result<()> {
    // "Creative Inventory Action" packet (ID 0x0C)
    let packet = play::CreativeInventoryActionC2s::decode(&mut data)?;

    let play::CreativeInventoryActionC2s { slot, clicked_item } = packet;

    info!("creative inventory action: {slot} {clicked_item:?}");

    let Ok(slot) = u16::try_from(slot) else {
        warn!("invalid slot {slot}");
        return Ok(());
    };

    query.inventory.set(slot, clicked_item)?;

    Ok(())
}

pub fn custom_payload(
    mut data: &'static [u8],
    query: &mut PacketSwitchQuery<'_>,
) -> anyhow::Result<()> {
    let packet: play::CustomPayloadC2s<'static> = play::CustomPayloadC2s::decode(&mut data)?;

    let channel = packet.channel.into_inner();

    let Cow::Borrowed(borrow) = channel else {
        bail!("NO")
    };

    let event = PluginMessage {
        channel: borrow,
        data: packet.data.0.0,
    };

    query.events.push(event, query.world);

    Ok(())
}

// keywords: inventory
fn click_slot(mut data: &'static [u8], query: &mut PacketSwitchQuery<'_>) -> anyhow::Result<()> {
    let packet = play::ClickSlotC2s::decode(&mut data)?;

    handle_click_slot(&packet, query);

    Ok(())
}

fn chat_message(mut data: &'static [u8], query: &PacketSwitchQuery<'_>) -> anyhow::Result<()> {
    // todo: we could technically remove allocations &[u8] exists until end of tick
    let pkt = play::ChatMessageC2s::decode(&mut data)?;
    let msg = pkt.message.0;

    query
        .events
        .push(event::ChatMessage { msg, by: query.id }, query.world);

    Ok(())
}

pub fn request_command_completions(
    mut data: &'static [u8],
    query: &mut PacketSwitchQuery<'_>,
) -> anyhow::Result<()> {
    let play::RequestCommandCompletionsC2s {
        transaction_id,
        text,
    } = play::RequestCommandCompletionsC2s::decode(&mut data)?;

    let text = text.0;
    let transaction_id = transaction_id.0;

    let completion = CommandCompletionRequest {
        query: text,
        id: transaction_id,
    };

    query.handlers.completion.trigger_all(query, &completion);

    Ok(())
}

pub fn client_status(
    mut data: &'static [u8],
    query: &mut PacketSwitchQuery<'_>,
) -> anyhow::Result<()> {
    let pkt = play::ClientStatusC2s::decode(&mut data)?;

    let command = ClientStatusEvent {
        client: query.id,
        status: match pkt {
            play::ClientStatusC2s::PerformRespawn => event::ClientStatusCommand::PerformRespawn,
            play::ClientStatusC2s::RequestStats => event::ClientStatusCommand::RequestStats,
        },
    };

    query.handlers.client_status.trigger_all(query, &command);

    Ok(())
}

pub fn packet_switch(
    raw: BorrowedPacketFrame<'_>,
    query: &mut PacketSwitchQuery<'_>,
) -> anyhow::Result<()> {
    let packet_id = raw.id;
    let data = raw.body;

    // ideally we wouldn't have to do this. The lifetime is the same as the entire tick.
    // as the data is bump-allocated and reset occurs at the end of the tick
    let data: &'static [u8] = unsafe { core::mem::transmute(data) };

    match packet_id {
        play::ChatMessageC2s::ID => chat_message(data, query)?,
        play::ClickSlotC2s::ID => click_slot(data, query)?,
        play::ClientCommandC2s::ID => client_command(data, query)?,
        play::ClientStatusC2s::ID => client_status(data, query)?,
        play::CommandExecutionC2s::ID => chat_command(data, query)?,
        play::CreativeInventoryActionC2s::ID => creative_inventory_action(data, query)?,
        play::CustomPayloadC2s::ID => custom_payload(data, query)?,
        play::FullC2s::ID => full(query, data)?,
        play::HandSwingC2s::ID => hand_swing(data, query)?,
        play::LookAndOnGroundC2s::ID => look_and_on_ground(data, query)?,
        play::PlayerActionC2s::ID => player_action(data, query)?,
        play::PlayerInteractBlockC2s::ID => player_interact_block(data, query)?,
        play::PlayerInteractEntityC2s::ID => player_interact_entity(data, query)?,
        play::PlayerInteractItemC2s::ID => player_interact_item(data, query)?,
        play::PositionAndOnGroundC2s::ID => position_and_on_ground(query, data)?,
        play::RequestCommandCompletionsC2s::ID => request_command_completions(data, query)?,
        play::UpdateSelectedSlotC2s::ID => update_selected_slot(data, query)?,
        play::CloseHandledScreenC2s::ID => close_handled_screen(data, query)?,
        _ => trace!("unknown packet id: 0x{:02X}", packet_id),
    }

    Ok(())
}<|MERGE_RESOLUTION|>--- conflicted
+++ resolved
@@ -2,7 +2,7 @@
 
 use std::borrow::Cow;
 
-use anyhow::bail;
+use anyhow::{Context, bail};
 use flecs_ecs::core::{Entity, EntityView, EntityViewGet, World};
 use geometry::aabb::Aabb;
 use glam::{IVec3, Vec3};
@@ -13,7 +13,7 @@
     item::ItemKind,
 };
 use valence_protocol::{
-    Decode, Hand, Packet, VarInt,
+    Decode, Hand, ItemStack, Packet, VarInt,
     packets::play::{
         self, client_command_c2s::ClientCommand, player_action_c2s::PlayerAction,
         player_interact_entity_c2s::EntityInteraction,
@@ -33,10 +33,6 @@
 };
 use crate::{
     net::{Compose, ConnectionId, decoder::BorrowedPacketFrame},
-<<<<<<< HEAD
-    simulation::{Pitch, Yaw, aabb, event, event::PluginMessage, metadata::entity::Pose},
-    storage::{CommandCompletionRequest, Events, GlobalEventHandlers, InteractEvent},
-=======
     simulation::{
         Pitch, Yaw, aabb,
         event::{self, PluginMessage},
@@ -45,7 +41,6 @@
     storage::{
         ClickSlotEvent, CommandCompletionRequest, Events, GlobalEventHandlers, InteractEvent,
     },
->>>>>>> f4bcf937
 };
 
 fn full(query: &mut PacketSwitchQuery<'_>, mut data: &[u8]) -> anyhow::Result<()> {
